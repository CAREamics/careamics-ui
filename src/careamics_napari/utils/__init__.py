--- conflicted
+++ resolved
@@ -1,20 +1,6 @@
 """Utility functions."""
 
-__all__ = [
-    "REF_AXES",
-    "are_axes_valid",
-    "filter_dimensions",
-<<<<<<< HEAD
-    "get_num_workers"
-]
+__all__ = ["REF_AXES", "are_axes_valid", "filter_dimensions", "get_num_workers"]
 
 from .axes_utils import REF_AXES, are_axes_valid, filter_dimensions
-from .workers import get_num_workers
-=======
-    "StopPredictionCallback",
-    "PredictionStoppedException",
-]
-
-from .axes_utils import REF_AXES, are_axes_valid, filter_dimensions
-from .prediction_callback import StopPredictionCallback, PredictionStoppedException
->>>>>>> 4b60b16e
+from .workers import get_num_workers