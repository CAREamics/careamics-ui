"""Widget used to run prediction from the Training plugin."""

from queue import Queue

import numpy as np
from careamics import CAREamist
from qtpy.QtCore import Qt, Signal  # type: ignore
from qtpy.QtWidgets import (
    QCheckBox,
    QFileDialog,
    QFormLayout,
    QGroupBox,
    QHBoxLayout,
    QLineEdit,
    QPushButton,
    QRadioButton,
    QVBoxLayout,
)

from careamics_napari.careamics_utils import (
    BaseConfig,
    StopPredictionCallback,
    UpdaterCallBack,
)
from careamics_napari.signals import (
    PredictionState,
    PredictionStatus,
    TrainingState,
    TrainingStatus,
)
from careamics_napari.widgets.predict_data_widget import PredictDataWidget
from careamics_napari.widgets.qt_widgets import (
    PowerOfTwoSpinBox,
    create_int_spinbox,
    create_progressbar,
)
from careamics_napari.widgets.utils import bind

try:
    import napari
    import napari.utils.notifications as ntf
except ImportError:
    _has_napari = False
else:
    _has_napari = True


class PredictionWidget(QGroupBox):
    """A widget to run prediction on images from within the Training plugin.

    Parameters
    ----------
    careamics_config : BaseConfig
            The configuration for the CAREamics algorithm.
    train_status : TrainingStatus or None, default=None
        The training status signal.
    pred_status : PredictionStatus or None, default=None
        The prediction status signal.
    """

    # set a signal to send a careamist object
    # when it's loaded from disk.
    careamist_loaded = Signal(CAREamist)
    # signal for model selection changed
    model_from_disk = Signal(bool)

    def __init__(
        self,
        careamics_config: BaseConfig,
        train_status: TrainingStatus | None = None,
        pred_status: PredictionStatus | None = None,
        prediction_queue: Queue | None = None,
    ) -> None:
        """Initialize the widget.

        Parameters
        ----------
        careamics_config : BaseConfig
            The configuration for the CAREamics algorithm.
        train_status : TrainingStatus or None, default=None
            The training status signal.
        pred_status : PredictionStatus or None, default=None
            The prediction status signal.
        prediction_queue : Queue or None, default=None
            The prediction queue.
        """
        super().__init__()

        self.configuration = careamics_config
        self.train_status = (
            TrainingStatus() if train_status is None else train_status  # type: ignore
        )
        self.pred_status = (
            PredictionStatus() if pred_status is None else pred_status  # type: ignore
        )
        self.prediction_queue = (
            Queue(10) if prediction_queue is None else prediction_queue
        )

        self.setTitle("Prediction")

        # model selection
        self.from_train_radiobutton = QRadioButton("From the trained model")
        self.from_train_radiobutton.setChecked(True)
        self.from_disk_radiobutton = QRadioButton("Load model from disk")
        self.model_textbox = QLineEdit()
        self.model_textbox.setReadOnly(True)
        self.model_textbox.setEnabled(False)
        self.load_button = QPushButton("Load...")
        self.load_button.setEnabled(False)

        # data selection
        self.predict_data_widget = PredictDataWidget()

        # checkbox
        self.tiling_cbox = QCheckBox("Tile prediction")
        self.tiling_cbox.setChecked(True)
        self.tiling_cbox.setToolTip(
            "Select to predict the image by tiles, allowing to predict on large images."
        )

        # tiling spinboxes
        self.tile_size_xy_spin = PowerOfTwoSpinBox(64, 1024, 64)
        self.tile_size_xy_spin.setToolTip("Tile size in the xy dimension.")
        # self.tile_size_xy.setEnabled(False)

        self.tile_size_z_spin = PowerOfTwoSpinBox(4, 32, 8)
        self.tile_size_z_spin.setToolTip("Tile size in the z dimension.")
        self.tile_size_z_spin.setEnabled(self.configuration.is_3D)

        # batch size spinbox
        self.batch_size_spin = create_int_spinbox(1, 512, 1, 1)
        self.batch_size_spin.setToolTip(
            "Number of patches per batch (decrease if GPU memory is insufficient)"
        )
        # self.batch_size_spin.setEnabled(False)

        # prediction progress bar
        self.pb_prediction = create_progressbar(
            max_value=20, text_format="Prediction ?/?"
        )
        self.pb_prediction.setToolTip("Show the progress of the prediction")

        # predict button
        self.predict_button = QPushButton("Predict", self)
        self.predict_button.setMinimumWidth(120)
        self.predict_button.setEnabled(False)
        self.predict_button.setToolTip("Run the trained model on the images")
        # stop button
        self.stop_button = QPushButton("Stop", self)
        self.stop_button.setMinimumWidth(120)
        self.stop_button.setEnabled(False)
        self.stop_button.setToolTip("Stop the prediction")

        # layout
        vbox = QVBoxLayout()
        model_vbox = QVBoxLayout()
        model_vbox.addWidget(self.from_train_radiobutton)
        model_vbox.addWidget(self.from_disk_radiobutton)
        hbox = QHBoxLayout()
        hbox.addWidget(self.model_textbox)
        hbox.addWidget(self.load_button)
        model_vbox.addLayout(hbox)
        vbox.addLayout(model_vbox)
        vbox.addWidget(self.predict_data_widget)
        vbox.addWidget(self.tiling_cbox)
        tiling_form = QFormLayout()
        tiling_form.setFormAlignment(Qt.AlignLeft | Qt.AlignTop)  # type: ignore
        tiling_form.setFieldGrowthPolicy(
            QFormLayout.AllNonFixedFieldsGrow  # type: ignore
        )
        tiling_form.addRow("XY tile size", self.tile_size_xy_spin)
        tiling_form.addRow("Z tile size", self.tile_size_z_spin)
        tiling_form.addRow("Batch size", self.batch_size_spin)
        vbox.addLayout(tiling_form)
        vbox.addWidget(self.pb_prediction)
        hbox = QHBoxLayout()
        hbox.addWidget(self.predict_button, alignment=Qt.AlignLeft)  # type: ignore
        hbox.addWidget(self.stop_button, alignment=Qt.AlignRight)  # type: ignore
        vbox.addLayout(hbox)
        self.setLayout(vbox)

        # actions
        self.from_train_radiobutton.clicked.connect(self._model_selection_changed)
        self.from_disk_radiobutton.clicked.connect(self._model_selection_changed)
        self.load_button.clicked.connect(self._select_model_checkpoint)
        self.tiling_cbox.clicked.connect(self._update_tilings)
        self.predict_button.clicked.connect(self._predict_button_clicked)
        self.stop_button.clicked.connect(self._stop_button_clicked)

        self.pred_status.events.state.connect(self._update_button_from_pred)
        self.pred_status.events.sample_idx.connect(self._update_sample_idx)
        self.pred_status.events.max_samples.connect(self._update_max_sample)

        # bind properties
        self._bind_properties()

    def set_3d(self, state: bool) -> None:
        """Enable the z tile size spinbox if the data is 3D.

        Parameters
        ----------
        state : bool
            The new state of the 3D checkbox.
        """
        # this method can be used by the parent plugin when the train config is updated.
        self.configuration.is_3D = state
        self.tile_size_z_spin.setEnabled(self.do_tiling and state)

    def update_button_from_train(self, state: TrainingState) -> None:
        """Update the predict button based on the training state.

        Parameters
        ----------
        state : TrainingState
            The new state of the training plugin.
        """
        if state == TrainingState.DONE:
            self.predict_button.setEnabled(True)
            self.stop_button.setEnabled(False)
        else:
            self.predict_button.setEnabled(False)
            self.stop_button.setEnabled(False)

    def get_data_source(self) -> str | np.ndarray | None:
        """Get the selected data sources from the predict data widget."""
        return self.predict_data_widget.get_data_sources()

    def update_config(self) -> None:
        """Update the prediction configuration from the UI element."""
        # tile size
        self.configuration.tile_size = None
        if self.do_tiling:
            _tile_size = [self.tile_size_xy, self.tile_size_xy]
            if self.configuration.is_3D:
                _tile_size.insert(0, self.tile_size_z)
            self.configuration.tile_size = tuple(_tile_size)

        # batch size
        self.configuration.pred_batch_size = self.batch_size

    def _bind_properties(self) -> None:
        """Create and bind the properties to the UI elements."""
<<<<<<< HEAD
=======
        # type(self) returns the class of the instance, so we are adding
        # properties to the class itself, not the instance.
>>>>>>> 173bf4c4
        # to check if should use a loaded model
        type(self).load_from_disk = bind(self.from_disk_radiobutton, "checked", False)
        # tiling
        type(self).do_tiling = bind(self.tiling_cbox, "checked", True)
        # tile size in xy
        type(self).tile_size_xy = bind(self.tile_size_xy_spin, "value", 64)
        # tile size in z
        type(self).tile_size_z = bind(self.tile_size_z_spin, "value", 8)
        # batch size
        type(self).batch_size = bind(self.batch_size_spin, "value", 1)
<<<<<<< HEAD
=======
        # for example when self.batch_size_spin value is changed,
        # self.batch_size will be updated automatically.
>>>>>>> 173bf4c4

    def _model_selection_changed(self) -> None:
        """Update model selection ui."""
        # load_from_disk = self.from_disk_radiobutton.isChecked()
        self.model_textbox.setEnabled(self.load_from_disk)
        self.load_button.setEnabled(self.load_from_disk)
        self.model_from_disk.emit(self.load_from_disk)

    def _select_model_checkpoint(self) -> None:
        """Load a selected CAREamics model."""
        selected_file, _filter = QFileDialog.getOpenFileName(
            self, "CAREamics", ".", "CAREamics Model(*.ckpt *.zip)"
        )
        if selected_file is not None and len(selected_file) > 0:
            careamist = self._load_model(selected_file)
            if careamist is None:
                print(f"Error loading the model: {selected_file}")
                # if _has_napari:
                #     ntf.show_error(f"Error loading the model: {selected_file}")
                return
            # sent the careamist to the parent window / plugin
            self.careamist_loaded.emit(careamist)
            self.model_textbox.setText(selected_file)
            self.predict_button.setEnabled(True)
            self.stop_button.setEnabled(False)

    def _load_model(self, model_path: str) -> CAREamist | None:
        """Load a CAREamics model.

        Parameters
        ----------
        model_path : str
            Path to the model checkpoint.

        Returns
        -------
        careamist : CAREamist or None
            CAREamist instance or None if the model could not be loaded.
        """
        try:
            # make a training queue
            training_queue = Queue(10)
            # careamist: carefully load the model among the mist! :)
            careamist = CAREamist(
                model_path,
                work_dir=self.configuration.work_dir,
                callbacks=[
                    UpdaterCallBack(training_queue, self.prediction_queue),
                    StopPredictionCallback(self.pred_status),
                ],
            )

            # check the loaded model algorithm
            # to be compatible with the current configuration
            model_algo = careamist.cfg.get_algorithm_friendly_name()
            config_algo = self.configuration.get_algorithm_friendly_name()
            if model_algo != config_algo:
                err_msg = (
                    f"The loaded model ({model_algo}) does not match "
                    f"the current configuration ({config_algo})."
                )
                if _has_napari:
                    ntf.show_error(err_msg)
                raise ValueError(err_msg)

            return careamist

        except Exception as e:
            print(f"Error loading the model:\n{e}")
            return None

    def _update_tilings(self, state: bool) -> None:
        """Update the widgets and the signal tiling parameter.

        Parameters
        ----------
        state : bool
            The new state of the tiling checkbox.
        """
        # self.do_tiling = state
        self.tile_size_xy_spin.setEnabled(state)
        self.batch_size_spin.setEnabled(state)
        self.tile_size_z_spin.setEnabled(state and self.configuration.is_3D)

    def _update_3d_tiles(self, state: bool) -> None:
        """Enable the z tile size spinbox if the data is 3D and tiled.

        Parameters
        ----------
        state : bool
            The new state of the 3D checkbox.
        """
        if self.pred_signal.tiled:
            self.tile_size_z_spin.setEnabled(state)

    def _update_max_sample(self, max_sample: int) -> None:
        """Update the maximum value of the progress bar.

        Parameters
        ----------
        max_sample : int
            The new maximum value of the progress bar.
        """
        self.pb_prediction.setMaximum(max_sample)

    def _update_sample_idx(self, sample: int) -> None:
        """Update the value of the progress bar.

        Parameters
        ----------
        sample : int
            The new value of the progress bar.
        """
        self.pb_prediction.setValue(sample + 1)
        self.pb_prediction.setFormat(
            f"Sample {sample + 1}/{self.pred_status.max_samples}"
        )

    def _predict_button_clicked(self) -> None:
        """Run the prediction on the images."""
        if self.pred_status is not None:
            if self.pred_status.state != PredictionState.PREDICTING:
                self.predict_button.setEnabled(False)
                self.stop_button.setEnabled(True)
                self.pred_status.state = PredictionState.PREDICTING

    def _stop_button_clicked(self) -> None:
        """Stop the prediction."""
        if self.pred_status.state == PredictionState.PREDICTING:
            self.stop_button.setEnabled(False)
            self.pred_status.state = PredictionState.STOPPED

    def _update_button_from_pred(self, state: PredictionState) -> None:
        """Update the predict button based on the prediction state.

        Parameters
        ----------
        state : PredictionState
            The new state of the prediction plugin.
        """
        if (
            state == PredictionState.DONE
            or state == PredictionState.CRASHED
            or state == PredictionState.STOPPED
        ):
            self.predict_button.setEnabled(True)
            self.stop_button.setEnabled(False)


if __name__ == "__main__":
    # import sys

    # from qtpy.QtWidgets import QApplication
    from careamics_napari.careamics_utils import get_default_n2v_config

    config = get_default_n2v_config()
    train_status = TrainingStatus()  # type: ignore
    pred_status = PredictionStatus()  # type: ignore

    # create a Viewer
    viewer = napari.Viewer()

    # Create a QApplication instance
    # app = QApplication(sys.argv)
    widget = PredictionWidget(config, train_status, pred_status)
    # widget.show()

    viewer.window.add_dock_widget(widget)
    napari.run()
    # Run the application event loop
    # sys.exit(app.exec_())<|MERGE_RESOLUTION|>--- conflicted
+++ resolved
@@ -241,11 +241,8 @@
 
     def _bind_properties(self) -> None:
         """Create and bind the properties to the UI elements."""
-<<<<<<< HEAD
-=======
         # type(self) returns the class of the instance, so we are adding
         # properties to the class itself, not the instance.
->>>>>>> 173bf4c4
         # to check if should use a loaded model
         type(self).load_from_disk = bind(self.from_disk_radiobutton, "checked", False)
         # tiling
@@ -256,11 +253,8 @@
         type(self).tile_size_z = bind(self.tile_size_z_spin, "value", 8)
         # batch size
         type(self).batch_size = bind(self.batch_size_spin, "value", 1)
-<<<<<<< HEAD
-=======
         # for example when self.batch_size_spin value is changed,
         # self.batch_size will be updated automatically.
->>>>>>> 173bf4c4
 
     def _model_selection_changed(self) -> None:
         """Update model selection ui."""
