--- conflicted
+++ resolved
@@ -149,39 +149,6 @@
 
     def _bind_properties(self) -> None:
         """Create and bind the properties to the UI elements."""
-<<<<<<< HEAD
-        # is 3D
-        type(self).is_3D = bind(
-            self.enable_3d_chkbox, "checked", self.configuration.is_3D
-        )
-        # number of epochs
-        if self.configuration.training_config.lightning_trainer_config is not None:
-            type(self).num_epochs = bind(
-                self.n_epochs_spin,
-                "value",
-                self.configuration.training_config.lightning_trainer_config["max_epochs"],
-            )
-
-        if isinstance(self.configuration.data_config, DataConfig):
-            # batch size
-            type(self).batch_size = bind(
-                self.batch_size_spin, "value", self.configuration.data_config.batch_size
-            )
-            # XY patch size
-            type(self).patch_xy_size = bind(
-                self.patch_xy_spin,
-                "value",
-                self.configuration.data_config.patch_size[-2:],
-            )
-            # Z patch size
-            type(self).patch_z_size = bind(
-                self.patch_z_spin,
-                "value",
-                self.configuration.data_config.patch_size[0]
-                if self.configuration.is_3D
-                else None,
-            )
-=======
         # type(self) returns the class of the instance, so we are adding
         # properties to the class itself, not the instance.
         # is 3D
@@ -197,7 +164,6 @@
             type(self).patch_xy_size = bind(self.patch_xy_spin, "value")
             # Z patch size
             type(self).patch_z_size = bind(self.patch_z_spin, "value")
->>>>>>> 173bf4c4
 
 
 if __name__ == "__main__":
